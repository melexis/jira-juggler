--- conflicted
+++ resolved
@@ -198,15 +198,9 @@
                         if not before_resolved:
                             self.value = to_username(getattr(item, 'from', None))
                         else:
-<<<<<<< HEAD
                             self.value = to_username(item.to)
-                            return  # got last assignee before transition to Closed/Resolved status
-                    elif item.field.lower() == 'status' and item.toString.lower() == 'resolved':
-=======
-                            self.value = item.to
                             return  # got last assignee before transition to Approved/Resolved status
                     elif item.field.lower() == 'status' and item.toString.lower() in ('approved', 'resolved'):
->>>>>>> 3f10408e
                         before_resolved = True
                         if self.value and self.value != self.DEFAULT_VALUE:
                             return  # assignee was changed after transition to Closed/Resolved status
@@ -438,12 +432,6 @@
         """datetime.datetime: Date and time corresponding to the last transition to the Approved/Resolved status; the
             transition to the Closed status is used as fallback; None when not resolved
         """
-<<<<<<< HEAD
-        if self.is_resolved:
-            for change in self.issue.changelog.histories:
-                for item in change.items[::-1]:
-                    if item.field.lower() == 'status' and item.toString.lower() in ('closed', 'resolved'):
-=======
         return self._resolved_at_date
 
     @resolved_at_date.setter
@@ -457,7 +445,6 @@
                 if item.field.lower() == 'status':
                     status = item.toString.lower()
                     if status in ('approved', 'resolved'):
->>>>>>> 3f10408e
                         return parser.isoparse(change.created)
                     elif status in ('closed',) and closed_at_date is None:
                         closed_at_date = parser.isoparse(change.created)
